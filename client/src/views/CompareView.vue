<script setup>
import { ref, computed } from 'vue'
import { useField, useForm } from 'vee-validate'
import { HTTP } from '@/services/API.js'

import CompareStepA from '@/components/compare/CompareStepA.vue'
import CompareStepB from '@/components/compare/CompareStepB.vue'
import StyledHeadline from '@/components/ui/StyledHeadline.vue'
import SubTitle from '@/components/ui/SubTitle.vue'

const uploadMessage = ref()
const active = ref(0)
const loading = ref(false)
const disabled = computed(() => isAandB())
<<<<<<< HEAD
const isEUF = ref(false)
const taxid = ref()
const dataset = ref()
=======
>>>>>>> ec6c4b87
const datasetUpdated = ref()
const datasetUploaded = ref()
const selectedDatasetA = ref([])
const selectedDatasetB = ref([])

const dt = ref()
const records = ref()
const columns = [
  { field: 'chrom', header: 'Chrom', exportHeader: 'chrom', sortable: true },
  { field: 'start', header: 'Start', exportHeader: 'chromStart', sortable: true },
  { field: 'end', header: 'End', exportHeader: 'chromEnd', sortable: false },
  { field: 'name', header: 'Name', exportHeader: 'name', sortable: false },
  { field: 'score', header: 'Score', exportHeader: 'score', sortable: true },
  { field: 'strand', header: 'Strand', exportHeader: 'strand', sortable: false },
  { field: 'dataset_id', header: 'EUFID', exportHeader: 'eufid', sortable: false },
  { field: 'coverage', header: 'Coverage', exportHeader: 'coverage', sortable: true },
  { field: 'frequency', header: 'Frequency', exportHeader: 'frequency', sortable: true },
  { field: 'chrom_b', header: 'Chrom', exportHeader: 'chromB', sortable: true },
  { field: 'start_b', header: 'Start', exportHeader: 'chromStartB', sortable: true },
  { field: 'end_b', header: 'End', exportHeader: 'chromEndB', sortable: false },
  { field: 'name_b', header: 'Name', exportHeader: 'nameB', sortable: false },
  { field: 'score_b', header: 'Score', exportHeader: 'scoreB', sortable: true },
  { field: 'strand_b', header: 'Strand', exportHeader: 'strandB', sortable: false },
  { field: 'dataset_id_b', header: 'EUFID', exportHeader: 'eufidB', sortable: false },
  { field: 'coverage_b', header: 'Coverage', exportHeader: 'coverageB', sortable: true },
  { field: 'frequency_b', header: 'Frequency', exportHeader: 'frequencyB', sortable: true },
  { field: 'distance', header: 'Distance', exportHeader: 'distance', sortable: false }
]

const { handleSubmit, resetForm } = useForm()
const { value: queryCriteria, errorMessage } = useField('value', validateField)
const onSubmit = handleSubmit((submitted) => {
  if (submitted.value && submitted.value.length > 0) {
    load(submitted.value)
    resetForm()
  }
})

const onExport = () => {
  dt.value.exportCSV()
}

function load(operation) {
  records.value = undefined
  loading.value = true
  var arrayOp = operation.split('-')
  HTTP.get('/dataset/compare', {
    params: {
      reference: selectedDatasetA.value,
      comparison: selectedDatasetB.value,
      upload: datasetUploaded.value,
      operation: arrayOp[0],
      strand: arrayOp[1],
      euf: isEUF.value
    },
    paramsSerializer: {
      indexes: null
    }
  })
    .then(function (response) {
      records.value = response.data
      loading.value = false
    })
    .catch((error) => {
      uploadMessage.value = error.response.data.message
      console.log(error)
    })
}

function validateField(value) {
  if (!value) {
    return 'Query criteria undefined!'
  }
  return true
}

function isAandB() {
  var isA = selectedDatasetA.value.length === 0 ? true : false
  var isB = selectedDatasetB.value.length === 0 ? true : false
  var isU = Object.is(datasetUploaded.value, undefined) ? true : false
  return isA || (isB && isU)
}

const buttonPt = {
  root: ({ props, context }) => ({
    class: ['h-12 w-12 p-0 shadow']
  })
}
</script>

<template>
  <DefaultLayout>
    <SectionLayout>
      <StyledHeadline text="Compare dataset" />
      <SubTitle>Perform complex queries</SubTitle>

      <Divider />

      <div>
        <div class="flex mb-2 gap-2 justify-content-end">
          <Button
            @click="active = 0"
            rounded
            label="A"
            severity="secondary"
            :outlined="active !== 0"
            :pt="buttonPt"
            :ptOptions="{ mergeProps: true }"
          />
          <Button
            @click="active = 1"
            rounded
            label="B"
            severity="secondary"
            :outlined="active !== 1"
            :pt="buttonPt"
            :ptOptions="{ mergeProps: true }"
          />
          <Button
            @click="active = 2"
            rounded
            label="C"
            severity="secondary"
            :outlined="active !== 2"
            :pt="buttonPt"
            :ptOptions="{ mergeProps: true }"
          />
        </div>

        <TabView v-model:activeIndex="active">
          <TabPanel header="Select reference dataset">
            <div class="h-52">
              <div class="mb-4">
                Select one organism and choose up to three reference dataset. Use the dataset search
                bar to find records.
              </div>
              <CompareStepA v-model="selectedDatasetA" @dataset-updated="datasetUpdated = $event" />
            </div>
          </TabPanel>
          <TabPanel header="Select dataset for comparison">
            <div class="h-52">
              <div class="mb-4">
                At least one reference dataset must be selected. Upload your own data or select up
                to three dataset for comparison.
              </div>
              <CompareStepB
                v-if="datasetUpdated && selectedDatasetA.length > 0"
                v-model="selectedDatasetB"
<<<<<<< HEAD
                v-model:isEUF="isEUF"
                :selected="selectedDatasetA"
                :dataset="datasetUpdated"
=======
                :selectedDatasets="selectedDatasetA"
                :datasets="datasetUpdated"
>>>>>>> ec6c4b87
                @dataset-uploaded="datasetUploaded = $event"
              />
            </div>
          </TabPanel>
          <TabPanel header="Select query criteria">
            <div>
              <form @submit="onSubmit" class="flex flex-col gap-4">
                <div class="flex flex-row">
                  <div class="w-1/2">
                    <RadioButton
                      v-model="queryCriteria"
                      inputId="criteria1"
                      name="step3"
                      value="intersect-true"
                    />
                    <label for="criteria1" class="ml-2">
                      <span class="inline font-bold">Intersection</span>
                    </label>
                    <p class="mt-0 ml-8 text-sm">
                      Search for overlaps between A and B on the same strand.
                    </p>
                  </div>
                  <div class="w-1/2">
                    <RadioButton
                      v-model="queryCriteria"
                      inputId="criteria2"
                      name="step3"
                      value="intersect-false"
                    />
                    <label for="criteria3" class="ml-2">
                      <span class="inline font-bold">Intersection (strand-unaware)</span>
                    </label>
                    <p class="mt-0 ml-8 text-sm">
                      Search for overlaps between A and B without respect to strand.
                    </p>
                  </div>
                </div>
                <div class="flex flex-row">
                  <div class="w-1/2">
                    <RadioButton
                      v-model="queryCriteria"
                      inputId="criteria3"
                      name="step3"
                      value="closest-true"
                    />
                    <label for="criteria3" class="ml-2">
                      <span class="inline font-bold">Closest</span>
                    </label>
                    <p class="mt-0 ml-8 text-sm">
                      Search for closest non-overlaps in B (wrt. A) on the same strand.
                    </p>
                  </div>
                  <div class="w-1/2">
                    <RadioButton
                      v-model="queryCriteria"
                      inputId="criteria4"
                      name="step3"
                      value="closest-false"
                    />
                    <label for="criteria3" class="ml-2">
                      <span class="inline font-bold">Closest (strand-unaware)</span>
                    </label>
                    <p class="mt-0 ml-8 text-sm">
                      Search for closest non-overlaps in B (wrt. A) without respect to strand.
                    </p>
                  </div>
                </div>
                <div class="flex flex-row">
                  <div class="w-1/2">
                    <RadioButton
                      v-model="queryCriteria"
                      inputId="criteria5"
                      name="step3"
                      value="subtract-true"
                    />
                    <label for="criteria5" class="ml-2">
                      <span class="inline font-bold">Difference</span>
                    </label>
                    <p class="mt-0 ml-8 text-sm">
                      Search for strict non-overlaps in A (modifications in A but not in B) on the
                      same strand.
                    </p>
                  </div>
                  <div class="w-1/2">
                    <RadioButton
                      v-model="queryCriteria"
                      inputId="criteria6"
                      name="step3"
                      value="subtract-false"
                    />
                    <label for="criteria6" class="ml-2">
                      <span class="inline font-bold">Difference (strand-unaware)</span>
                    </label>
                    <p class="mt-0 ml-8 text-sm">
                      Search for strict non-overlaps in A (modifications in A but not in B) without
                      respect to strand.
                    </p>
                  </div>
                </div>
                <div>
                  <Button
                    icon="pi pi-sync"
                    size="small"
                    type="submit"
                    label="Submit"
                    :disabled="disabled"
                    :loading="loading"
                  />
                  <small id="text-error" class="p-4 select-none text-sm text-red-700">
                    <i
                      :class="[
                        errorMessage || uploadMessage
                          ? 'pi pi-times-circle place-self-center text-red-700'
                          : ''
                      ]"
                    />
                    {{ errorMessage || uploadMessage || '&nbsp;' }}
                  </small>
                </div>
              </form>
            </div>
          </TabPanel>
        </TabView>
      </div>
      <Divider />
      <div>
        <DataTable
          :value="records"
          ref="dt"
          sortMode="multiple"
          removableSort
          scrollable
          scrollHeight="400px"
          :virtualScrollerOptions="{ itemSize: 46 }"
          tableStyle="min-w-{50rem}"
          :loading="loading"
        >
          <template #header>
            <div style="text-align: right">
              <Button
                icon="pi pi-external-link"
                size="small"
                label="Export"
                severity="secondary"
                raised
                @click="onExport($event)"
              />
            </div>
          </template>
          <template #loading>
            <ProgressSpinner style="width: 60px; height: 60px" strokeWidth="6" />
          </template>
          <ColumnGroup type="header">
            <Row>
              <Column header="Reference dataset A" :colspan="9" />
              <Column header="Comparison dataset B" :colspan="10" />
            </Row>
            <Row>
              <!-- pre-loaded, sort automatic, explicit columns required -->
              <Column field="chrom" header="Chrom" sortable style="w-{1/19}"></Column>
              <Column field="start" header="Start" sortable style="w-{1/19}"></Column>
              <Column field="end" header="End" style="w-{1/19}"></Column>
              <Column field="name" header="Name" style="w-{1/19}"></Column>
              <Column field="score" header="Score" sortable style="w-{1/19}"></Column>
              <Column field="strand" header="Strand" style="w-{1/19}"></Column>
              <Column field="dataset_id" header="EUFID" style="w-{1/19}"></Column>
              <Column field="coverage" header="Coverage" style="w-{1/19}" sortable></Column>
              <Column field="frequency" header="Frequency" sortable style="w-{1/19}"></Column>
              <Column field="chrom_b" header="Chrom" sortable style="w-{1/19}"></Column>
              <Column field="start_b" header="Start" sortable style="w-{1/19}"></Column>
              <Column field="end_b" header="End" style="w-{1/19}"></Column>
              <Column field="name_b" header="Name" style="w-{1/19}"></Column>
              <Column field="score_b" header="Score" sortable style="w-{1/19}"></Column>
              <Column field="strand_b" header="Strand" style="w-{1/19}"></Column>
              <Column field="dataset_id_b" header="EUFID" style="w-{1/19}"></Column>
              <Column field="coverage_b" header="Coverage" sortable style="w-{1/19}"></Column>
              <Column field="frequency_b" header="Frequency" sortable style="w-{1/19}"></Column>
              <Column field="distance" header="Distance" style="w-{1/19}"></Column>
            </Row>
          </ColumnGroup>
          <Column
            v-for="col of columns"
            :key="col.field"
            :field="col.field"
            :exportHeader="col.exportHeader"
            style="w-{1/19}"
          >
          </Column>
        </DataTable>
      </div>
    </SectionLayout>
  </DefaultLayout>
</template><|MERGE_RESOLUTION|>--- conflicted
+++ resolved
@@ -12,12 +12,7 @@
 const active = ref(0)
 const loading = ref(false)
 const disabled = computed(() => isAandB())
-<<<<<<< HEAD
 const isEUF = ref(false)
-const taxid = ref()
-const dataset = ref()
-=======
->>>>>>> ec6c4b87
 const datasetUpdated = ref()
 const datasetUploaded = ref()
 const selectedDatasetA = ref([])
@@ -166,14 +161,9 @@
               <CompareStepB
                 v-if="datasetUpdated && selectedDatasetA.length > 0"
                 v-model="selectedDatasetB"
-<<<<<<< HEAD
                 v-model:isEUF="isEUF"
                 :selected="selectedDatasetA"
                 :dataset="datasetUpdated"
-=======
-                :selectedDatasets="selectedDatasetA"
-                :datasets="datasetUpdated"
->>>>>>> ec6c4b87
                 @dataset-uploaded="datasetUploaded = $event"
               />
             </div>
