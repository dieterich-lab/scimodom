<script setup>
import { ref, watch } from 'vue'
import { HTTP } from '@/services/API.js'
import DatasetSelectionMulti from '@/components/ui/DatasetSelectionMulti.vue'

const emit = defineEmits(['datasetUploaded'])
const model = defineModel()
const isEUF = defineModel('isEUF')
const props = defineProps({
  selectedDatasets: {
    type: Array,
    required: true
  },
  datasets: {
    type: Array,
    required: true
  }
})
<<<<<<< HEAD
const dataset = ref()
=======

const remainingDatasets = ref()
>>>>>>> ec6c4b87
const disabled = ref(false)
const uploadURL = HTTP.getUri() + '/upload'
const uploadedFile = ref()

watch(
  () => props.selectedDatasets,
  () => {
    model.value = []
    remainingDatasets.value = props.datasets.filter(
      (item) => !props.selectedDatasets.includes(item.dataset_id)
    )
  },
  { immediate: true }
)

const onUpload = (event) => {
  disabled.value = true
  model.value = []
  uploadedFile.value = event.xhr.response
  var ext = event.files[0].name.split('.').pop()
  isEUF.value = ext.toLowerCase() == 'bedrmod' ? true : false
  emit('datasetUploaded', uploadedFile.value)
}

const clear = () => {
  disabled.value = false
  uploadedFile.value = undefined
  emit('datasetUploaded', undefined)
}
</script>

<template>
  <div class="grid grid-cols-3 gap-6">
    <InputText
      v-model="uploadedFile"
      :disabled="true"
      placeholder="filename.bed or filename.bedrmod"
      class="col-span-2 w-full"
      >Dataset file
    </InputText>
    <div class="flex flex-row">
      <FileUpload
        mode="basic"
        name="file"
        :url="uploadURL"
        accept="text/plain,.bed,.bedrmod"
        :maxFileSize="50000000"
        :auto="true"
        chooseLabel="Select a file"
        class="w-[8rem]"
        @upload="onUpload($event)"
      >
      </FileUpload>
      <ToggleButton v-model="isEUF" onLabel="bedRMod" offLabel="BED6" class="w-[8rem] ml-4" />
      <Button
        label="Clear selection"
        @click="clear"
        icon="pi pi-times"
        severity="danger"
        class="ml-4 max-h-[1.9rem] place-self-center text-nowrap"
      />
    </div>
    <DatasetSelectionMulti
      v-model="model"
      :datasets="remainingDatasets"
      placeholder="Select dataset"
      :selectionLimit="3"
      :maxSelectedLabels="3"
      :disabled="disabled"
    />
  </div>
</template><|MERGE_RESOLUTION|>--- conflicted
+++ resolved
@@ -16,12 +16,8 @@
     required: true
   }
 })
-<<<<<<< HEAD
-const dataset = ref()
-=======
 
 const remainingDatasets = ref()
->>>>>>> ec6c4b87
 const disabled = ref(false)
 const uploadURL = HTTP.getUri() + '/upload'
 const uploadedFile = ref()
