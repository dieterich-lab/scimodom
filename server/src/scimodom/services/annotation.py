--- conflicted
+++ resolved
@@ -23,12 +23,6 @@
     GenomicAnnotation,
     Taxa,
 )
-<<<<<<< HEAD
-from scimodom.services.assembly import AssemblyService
-from scimodom.services.bedtools import BedToolsService
-import scimodom.utils.specifications as specs
-from scimodom.services.data import DataService
-=======
 from scimodom.services.assembly import get_assembly_service, AssemblyService
 from scimodom.services.data import get_data_service, DataService
 from scimodom.services.external import get_external_service, ExternalService
@@ -36,7 +30,6 @@
 from scimodom.services.bedtools import get_bedtools_service, BedToolsService
 import scimodom.utils.specifications as specs
 from scimodom.utils.utils import stream_request_to_file
->>>>>>> c5899969
 
 logger = logging.getLogger(__name__)
 
@@ -49,6 +42,12 @@
 
 class AnnotationVersionError(Exception):
     """Exception handling for Annotation version mismatch."""
+
+    pass
+
+
+class AnnotationFormatError(Exception):
+    """Exception handling for Annotation format mismatch."""
 
     pass
 
@@ -84,12 +83,7 @@
         assembly_service: AssemblyService,
         data_service: DataService,
         bedtools_service: BedToolsService,
-<<<<<<< HEAD
-        modification_service: DataService,
-        **kwargs,
-=======
         external_service: ExternalService,
->>>>>>> c5899969
     ) -> None:
         """Initializer method."""
         self._session = session
@@ -170,21 +164,7 @@
         the same as database version, else False
         :rtype: bool
         """
-<<<<<<< HEAD
-        logger.debug(f"Annotating records for EUFID {eufid}...")
-        records = list(self._modification_service.get_by_dataset(eufid))
-
-        features = {**self.FEATURES["conventional"], **self.FEATURES["extended"]}
-        annotated_records = self._bedtools_service.annotate_data_to_records(
-            self._annotation_file.parent, features, records
-        )
-        with InsertBuffer[DataAnnotation](self._session) as buffer:
-            for record in annotated_records:
-                buffer.queue(DataAnnotation(**record.model_dump()))
-        self._session.flush()
-=======
         return annotation.version == self._version
->>>>>>> c5899969
 
     def update_gene_cache(self, eufid: str, selections: dict[int, int]) -> None:
         """Update gene cache.
