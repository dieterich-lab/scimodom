from logging.config import dictConfig

import click
from flask_cors import CORS
from flask_jwt_extended import JWTManager
from sqlalchemy.orm import scoped_session

from scimodom.api.public import api
from scimodom.api.user import user_api
from scimodom.api.access import access_api
from scimodom.api.management import management_api
from scimodom.api.upload import upload_api
from scimodom.api.transfer import transfer_api
from scimodom.app_singleton import create_app_singleton
from scimodom.database.database import make_session, init
from scimodom.frontend import frontend
from scimodom.plugins.cli import (
    add_annotation,
    add_assembly,
    add_project,
    add_dataset,
    add_all,
    validate_dataset_title,
)
from scimodom.utils.url_routes import (
    API_PREFIX,
    USER_API_ROUTE,
    UPLOAD_API_ROUTE,
    ACCESS_API_ROUTE,
<<<<<<< HEAD
    TRANSFER_API_ROUTE,
=======
    DATA_MANAGEMENT_API_ROUTE,
>>>>>>> f844d008
)


def create_app():
    """Function factory to create Flask app."""

    app = create_app_singleton()
    CORS(app)
    # does not instantiate the class object...
    app.config.from_object("scimodom.config.Config")
    # since we haven't called app.logger there shouldn't be any default handlers...
    dictConfig(app.config["LOGGING"])

    engine, session = make_session(app.config["DATABASE_URI"])
    app.session = scoped_session(session)
    init(engine, lambda: app.session)

    app.register_blueprint(api, url_prefix=f"/{API_PREFIX}")
    app.register_blueprint(user_api, url_prefix=USER_API_ROUTE)
    app.register_blueprint(access_api, url_prefix=ACCESS_API_ROUTE)
    app.register_blueprint(upload_api, url_prefix=UPLOAD_API_ROUTE)
<<<<<<< HEAD
    app.register_blueprint(transfer_api, url_prefix=TRANSFER_API_ROUTE)

=======
    app.register_blueprint(management_api, url_prefix=DATA_MANAGEMENT_API_ROUTE)
>>>>>>> f844d008
    app.register_blueprint(frontend, url_prefix="/")

    jwt = JWTManager(app)

    @app.cli.command(
        "assembly", epilog="Check docs at https://dieterich-lab.github.io/scimodom/."
    )
    @click.option(
        "--id",
        default=None,
        type=click.INT,
        help="Assembly ID. Download files for the current assembly (initial setup). This parameter, if given, overrides all other options.",
    )
    @click.option(
        "--name",
        default=None,
        type=click.STRING,
        help="Assembly name. Download files for any assembly. This option must be used with [--taxid].",
    )
    @click.option(
        "--taxid",
        default=None,
        type=click.INT,
        help="Taxonomy ID. Download files for any assembly. This option must be used with [--name].",
    )
    def assembly(id, name, taxid):
        """Prepare assembly."""
        if id:
            kwargs = {"assembly_id": id}
        else:
            if not name:
                raise NameError(
                    "Name [--name] is not defined. One of [--id] or [--name] and [--taxid] is required."
                )
            if taxid is None:
                raise NameError(
                    "Name [--taxid] is not defined. It is required with [--name]."
                )
            kwargs = {"assembly_name": name, "taxa_id": taxid}
        add_assembly(**kwargs)

    @app.cli.command(
        "annotation", epilog="Check docs at https://dieterich-lab.github.io/scimodom/."
    )
    @click.argument("id", type=click.INT)
    def annotation(id):
        """Prepare annotation.

        ID is the annotation_id (must already exists).
        """
        add_annotation(id)

    @app.cli.command(
        "project", epilog="Check docs at https://dieterich-lab.github.io/scimodom/."
    )
    @click.argument("template", type=click.Path(exists=True))
    def project(template):
        """Add a new project to the database.

        TEMPLATE is the path to a project template (json).
        """
        add_project(template)

    @app.cli.command(
        "dataset", epilog="Check docs at https://dieterich-lab.github.io/scimodom/."
    )
    @click.argument("smid", type=click.STRING)
    @click.argument("title", type=click.UNPROCESSED, callback=validate_dataset_title)
    @click.argument("filename", type=click.Path(exists=True))
    @click.option("--assembly", required=True, type=click.INT, help="Assembly ID.")
    @click.option(
        "-s",
        "--selection",
        default=[],
        multiple=True,
        type=click.INT,
        help="Selection ID(s). Repeat parameter to pass multiple selection IDs. This parameter, if given, overrides all other options.",
    )
    @click.option(
        "-m",
        "--modification",
        default=[],
        multiple=True,
        type=click.INT,
        help="Modification ID(s). Repeat parameter to pass multiple selection IDs. This option must be used with [--technology] and [--organism].",
    )
    @click.option(
        "-o",
        "--organism",
        default=None,
        type=click.INT,
        help="Organism ID. This option must be used with [--modification] and [--technology].",
    )
    @click.option(
        "-t",
        "--technology",
        default=None,
        type=click.INT,
        help="Technology ID. This option must be used with [--modification] and [--organism].",
    )
    def dataset(
        smid, title, filename, assembly, selection, modification, organism, technology
    ):
        """Add a new dataset to the database.

        \b
        SMID is the project ID to which this dataset is to be added.
        TITLE is the title of this dataset. String must be quoted.
        FILENAME is the path to the bedRMod (EU-formatted) file.
        """
        if selection:
            kwargs = {"selection_id": list(selection)}
        else:
            if not modification:
                raise NameError(
                    "Name [--modification] is not defined. One of [--selection] or [--modification] is required."
                )
            if technology is None:
                raise NameError(
                    "Name [--technology] is not defined. It is required with [--modification]."
                )
            if organism is None:
                raise NameError(
                    "Name [--organism] is not defined. It is required with [--modification]."
                )
            kwargs = {
                "modification_id": list(modification),
                "technology_id": technology,
                "organism_id": organism,
            }
        add_dataset(smid, title, filename, assembly, **kwargs)

    @app.cli.command(
        "batch", epilog="Check docs at https://dieterich-lab.github.io/scimodom/."
    )
    @click.argument("directory", type=click.Path(exists=True))
    @click.argument("templates", nargs=-1, type=click.STRING)
    def batch(directory, templates):
        """Add projects and dataset to the database
        in batch. All files must be under DIRECTORY.

        \b
        DIRECTORY is the path to templates and bedRMod (EU-formatted) files.
        TEMPLATES is the name (w/o extension) of one or more project templates.
        """
        add_all(directory, templates)

    # does this goes here?
    @app.teardown_appcontext
    def cleanup(exception=None):
        app.session.remove()

    return app<|MERGE_RESOLUTION|>--- conflicted
+++ resolved
@@ -25,13 +25,10 @@
 from scimodom.utils.url_routes import (
     API_PREFIX,
     USER_API_ROUTE,
+    ACCESS_API_ROUTE,
     UPLOAD_API_ROUTE,
-    ACCESS_API_ROUTE,
-<<<<<<< HEAD
     TRANSFER_API_ROUTE,
-=======
     DATA_MANAGEMENT_API_ROUTE,
->>>>>>> f844d008
 )
 
 
@@ -53,12 +50,9 @@
     app.register_blueprint(user_api, url_prefix=USER_API_ROUTE)
     app.register_blueprint(access_api, url_prefix=ACCESS_API_ROUTE)
     app.register_blueprint(upload_api, url_prefix=UPLOAD_API_ROUTE)
-<<<<<<< HEAD
     app.register_blueprint(transfer_api, url_prefix=TRANSFER_API_ROUTE)
-
-=======
     app.register_blueprint(management_api, url_prefix=DATA_MANAGEMENT_API_ROUTE)
->>>>>>> f844d008
+
     app.register_blueprint(frontend, url_prefix="/")
 
     jwt = JWTManager(app)
