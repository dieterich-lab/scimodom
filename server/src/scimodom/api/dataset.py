--- conflicted
+++ resolved
@@ -72,14 +72,8 @@
         except NoRecordsFoundError:
             return {
                 "message": (
-<<<<<<< HEAD
-                    "File upload failed. No records were found. Allowed formats are BED6 or bedRMod, "
-                    "chromosomes must use the Ensembl short format, contigs are discarded. For more "
-                    "information, consult the documentation."
-=======
                     "File upload failed. No records were found. Allowed formats are BED6 or bedRMod. "
                     "For more information, consult the documentation."
->>>>>>> ddb2f0a4
                 )
             }, 500
     else:
