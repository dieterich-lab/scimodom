--- conflicted
+++ resolved
@@ -111,19 +111,7 @@
     return response
 
 
-<<<<<<< HEAD
-@api.route("/browse", methods=["GET"])
-@cross_origin(supports_credentials=True)
-def get_browse():
-    """Browse view API."""
-    public_service = get_public_service()
-    return public_service.get_dataset()
-
-
 @api.route("/compare", methods=["GET"])
-=======
-@api.route("/compare/<step>", methods=["GET"])
->>>>>>> b45dd16d
 @cross_origin(supports_credentials=True)
 def get_compare():
     """Compare view API."""
