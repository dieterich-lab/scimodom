from io import StringIO
from typing import Iterable

import pytest
from flask import Flask

from scimodom.api.dataset import (
    dataset_api,
    IntersectResponse,
    ClosestResponse,
    SubtractResponse,
)
from scimodom.database.models import Data
from scimodom.utils.bedtools_dto import (
    ComparisonRecord,
    IntersectRecord,
    ClosestRecord,
    SubtractRecord,
    EufRecord,
    Bed6Record,
)
from scimodom.utils.common_dto import Strand


@pytest.fixture
def test_client():
    app = Flask(__name__)
    app.register_blueprint(dataset_api, url_prefix="")
    yield app.test_client()


class MockFileService:
    VALID_TEMP_FILE_ID = "im_the_only_valid_temp_file_id"
    FILE_CONTENT = "temp file content"

    @staticmethod
    def check_tmp_upload_file_id(file_id):
        return file_id == MockFileService.VALID_TEMP_FILE_ID

    @staticmethod
    def open_tmp_upload_file_by_id(file_id):
        if file_id == MockFileService.VALID_TEMP_FILE_ID:
            return StringIO(MockFileService.FILE_CONTENT)
        else:
            raise FileNotFoundError("That is no valid file ID")


def _get_dummy_data_record(dataset_id, data_id):
    return Data(
        id=data_id,
        dataset_id=dataset_id,
        modification_id=10,
        chrom="17",
        start=100001,
        end=120000,
        name="Y",
        score=1000,
        strand=Strand.FORWARD,
        thick_start=100101,
        thick_end=100201,
        item_rgb="128,128,0",
        coverage=43,
        frequency=100,
    )


DATA_BY_DATASET_ID = {
    "datasetidAxx": [_get_dummy_data_record("datasetidAxx", i) for i in range(3)],
    "datasetidBxx": [_get_dummy_data_record("datasetidBxx", i) for i in range(2)],
    "datasetidCxx": [_get_dummy_data_record("datasetidCxx", i) for i in range(1)],
}


class MockDataService:
    @staticmethod
    def get_by_dataset(dataset_id):
        for r in DATA_BY_DATASET_ID[dataset_id]:
            yield r


class MockBedtoolsService:
    last_operation = "none"
    last_a_dataset = []
    last_b_dataset_list = []
    last_is_strand = False

    DEFAULT_COMPARISON_RECORD = ComparisonRecord(
        chrom="X",
        start=1,
        end=2,
        name="Hugo",
        score=3,
        strand=Strand.FORWARD,
        coverage=4,
        frequency=5,
        eufid="some_euf_id_",
    )

    INTERSECT_RESULT = [
        IntersectRecord(
            a=DEFAULT_COMPARISON_RECORD,
            b=DEFAULT_COMPARISON_RECORD,
        )
    ]
    CLOSEST_RESULT = [
        ClosestRecord(
            a=DEFAULT_COMPARISON_RECORD, b=DEFAULT_COMPARISON_RECORD, distance=50
        )
    ]
    SUBTRACT_RESULT = [SubtractRecord(**DEFAULT_COMPARISON_RECORD.dict())]

    def intersect(
        self,
        a_records: Iterable[ComparisonRecord],
        b_records_list: list[Iterable[ComparisonRecord]],
        is_strand: bool,
    ) -> Iterable[IntersectRecord]:
        self._log_operation("intersect", a_records, b_records_list, is_strand)
        return MockBedtoolsService.INTERSECT_RESULT

    @staticmethod
    def _log_operation(operation, a_records, b_records_list, is_strand):
        MockBedtoolsService.last_operation = operation
        MockBedtoolsService.last_a_dataset = list(a_records)
        MockBedtoolsService.last_b_dataset_list = [list(x) for x in b_records_list]
        MockBedtoolsService.last_is_strand = is_strand

    def closest(
        self,
        a_records: Iterable[ComparisonRecord],
        b_records_list: list[Iterable[ComparisonRecord]],
        is_strand: bool,
    ) -> Iterable[ClosestRecord]:
        self._log_operation("closest", a_records, b_records_list, is_strand)
        return MockBedtoolsService.CLOSEST_RESULT

    def subtract(
        self,
        a_records: Iterable[ComparisonRecord],
        b_records_list: list[Iterable[ComparisonRecord]],
        is_strand: bool,
    ) -> Iterable[SubtractRecord]:
        self._log_operation("subtract", a_records, b_records_list, is_strand)
        return MockBedtoolsService.SUBTRACT_RESULT


class MockBed6Importer:
    RESULT = [
        Bed6Record(
            chrom="bed6", start=1, end=2, name="abc", score=10, strand=Strand.FORWARD
        )
    ]

    RESULT_AS_COMPARISON = [
        ComparisonRecord(**x.__dict__, coverage=0, frequency=0, eufid="upload      ")
        for x in RESULT
    ]

    def __init__(self, stream):
        assert stream.read() == MockFileService.FILE_CONTENT

    @staticmethod
    def parse():
        for x in MockBed6Importer.RESULT:
            yield x


class MockEufImporter:
    RESULT = [
        EufRecord(
            chrom="EUF",
            start=102,
            end=303,
            name="abc",
            score=11,
            strand=Strand.REVERSE,
            thick_start=150,
            thick_end=250,
            item_rgb="0,0,0",
            coverage=50,
            frequency=80,
        )
    ]

    RESULT_AS_COMPARISON = [
        ComparisonRecord(**x.__dict__, eufid="upload      ") for x in RESULT
    ]

    def __init__(self, stream):
        assert stream.read() == MockFileService.FILE_CONTENT

    @staticmethod
    def parse():
        for x in MockEufImporter.RESULT:
            yield x


@pytest.fixture
def comparison_services(mocker):
    mocker.patch(
        "scimodom.api.dataset.get_file_service", return_value=MockFileService()
    )
    mocker.patch(
        "scimodom.api.helpers.get_file_service", return_value=MockFileService()
    )
    mocker.patch(
        "scimodom.api.dataset.get_data_service", return_value=MockDataService()
    )
    mocker.patch(
        "scimodom.api.dataset.get_bedtools_service", return_value=MockBedtoolsService()
    )
    mocker.patch("scimodom.api.dataset.Bed6Importer", return_value=MockBed6Importer)
    mocker.patch("scimodom.api.dataset.EufImporter", return_value=MockEufImporter)


@pytest.mark.parametrize(
    "reference,comparison,upload,euf,strand",
    [
        (["datasetidAxx"], ["datasetidBxx"], None, None, True),
        (["datasetidAxx", "datasetidBxx"], ["datasetidCxx"], None, None, True),
        (["datasetidAxx"], ["datasetidBxx", "datasetidCxx"], None, None, False),
        (["datasetidAxx"], None, MockFileService.VALID_TEMP_FILE_ID, False, False),
        (["datasetidBxx"], None, MockFileService.VALID_TEMP_FILE_ID, True, False),
    ],
)
def test_intersect(
    test_client, comparison_services, reference, comparison, upload, euf, strand
):
    result = test_client.get(
        get_compare_url_parameters(
            "intersect", reference, comparison, upload, euf, strand
        )
    )
    assert result.status == "200 OK"
    assert (
        IntersectResponse.model_validate_json(result.text).records
        == MockBedtoolsService.INTERSECT_RESULT
    )
    check_comparison_mocks("intersect", reference, comparison, upload, euf, strand)


def check_comparison_mocks(operation, reference, comparison, upload, euf, strand):
    assert MockBedtoolsService.last_operation == operation
    assert MockBedtoolsService.last_is_strand == strand
    assert MockBedtoolsService.last_a_dataset == get_a_datasets_as_comparison_records(
        *reference
    )
    if comparison is not None:
        assert (
            MockBedtoolsService.last_b_dataset_list
            == get_b_dataset_list_as_comparison_records(*comparison)
        )
    if upload is not None:
        if euf:
            assert MockBedtoolsService.last_b_dataset_list == [
                MockEufImporter.RESULT_AS_COMPARISON
            ]
        else:
            assert MockBedtoolsService.last_b_dataset_list == [
                MockBed6Importer.RESULT_AS_COMPARISON
            ]


def get_compare_url_parameters(
    operation, reference, comparison=None, upload=None, euf=False, strand=True
):
    parameters = []
    for r in reference:
        parameters.append(f"reference={r}")
    if comparison is not None:
        for r in comparison:
            parameters.append(f"comparison={r}")
    if strand:
        parameters.append("strand=true")
    else:
        parameters.append("strand=false")
    if upload is not None:
        parameters.append(f"upload={upload}")
<<<<<<< HEAD
    if is_euf:
=======
    if euf:
>>>>>>> fc491ee0
        parameters.append("euf=true")
    return f"/{operation}?" + "&".join(parameters)


def get_a_datasets_as_comparison_records(*dataset_ids):
    return [
        ComparisonRecord(**r.__dict__, eufid=r.dataset_id)
        for i in dataset_ids
        for r in DATA_BY_DATASET_ID[i]
    ]


def get_b_dataset_list_as_comparison_records(*dataset_ids):
    return [
        [
            ComparisonRecord(**r.__dict__, eufid=r.dataset_id)
            for r in DATA_BY_DATASET_ID[i]
        ]
        for i in dataset_ids
    ]


@pytest.mark.parametrize(
    "reference,comparison,upload,euf,strand",
    [
        (["datasetidAxx"], ["datasetidBxx"], None, None, True),
        (["datasetidAxx", "datasetidBxx"], ["datasetidCxx"], None, None, True),
        (["datasetidAxx"], ["datasetidBxx", "datasetidCxx"], None, None, False),
        (["datasetidAxx"], None, MockFileService.VALID_TEMP_FILE_ID, False, False),
        (["datasetidBxx"], None, MockFileService.VALID_TEMP_FILE_ID, True, False),
    ],
)
def test_closest(
    test_client, comparison_services, reference, comparison, upload, euf, strand
):
    result = test_client.get(
        get_compare_url_parameters(
            "closest", reference, comparison, upload, euf, strand
        )
    )
    assert result.status == "200 OK"
    assert (
        ClosestResponse.model_validate_json(result.text).records
        == MockBedtoolsService.CLOSEST_RESULT
    )
    check_comparison_mocks("closest", reference, comparison, upload, euf, strand)


@pytest.mark.parametrize(
    "reference,comparison,upload,euf,strand",
    [
        (["datasetidAxx"], ["datasetidBxx"], None, None, True),
        (["datasetidAxx", "datasetidBxx"], ["datasetidCxx"], None, None, True),
        (["datasetidAxx"], ["datasetidBxx", "datasetidCxx"], None, None, False),
        (["datasetidAxx"], None, MockFileService.VALID_TEMP_FILE_ID, False, False),
        (["datasetidBxx"], None, MockFileService.VALID_TEMP_FILE_ID, True, False),
    ],
)
def test_subtract(
    test_client, comparison_services, reference, comparison, upload, euf, strand
):
    result = test_client.get(
        get_compare_url_parameters(
            "subtract", reference, comparison, upload, euf, strand
        )
    )
    assert result.status == "200 OK"
    assert (
        SubtractResponse.model_validate_json(result.text).records
        == MockBedtoolsService.SUBTRACT_RESULT
    )
    check_comparison_mocks("subtract", reference, comparison, upload, euf, strand)


@pytest.mark.parametrize(
    "url,http_status,message",
    [
        (
            "/intersect?reference=datasetidAxx&strand=true",
            400,
            "Need either a upload_id or a comparison_ids",
        ),
        (
            "/subtract?reference=datasetidAxx"
            "&comparison=datasetidBxx&comparison=datasetidCxx&comparison=datasetidDxx&comparison=datasetidExx"
            "&strand=true",
            400,
            "Parameter 'comparison contained too many dataset IDs (max. 3)",
        ),
        (
            "/closest?reference=datasetidAxx&comparison=datasetidBxx&strand=strand_aware",
            400,
            "Got bad value for parameter 'strand' (allowed: 'true', 'false')",
        ),
        (
            "/subtract?reference=datasetidAxx&upload=blubber&strand=strand_aware",
            404,
            "Temporary file not found - your upload may have expired",
        ),
    ],
)
def test_bad_url(test_client, comparison_services, url, http_status, message):
    result = test_client.get(url)
    assert result.status_code == http_status
    assert result.json["message"] == message<|MERGE_RESOLUTION|>--- conflicted
+++ resolved
@@ -276,11 +276,7 @@
         parameters.append("strand=false")
     if upload is not None:
         parameters.append(f"upload={upload}")
-<<<<<<< HEAD
-    if is_euf:
-=======
     if euf:
->>>>>>> fc491ee0
         parameters.append("euf=true")
     return f"/{operation}?" + "&".join(parameters)
 
