from dataclasses import dataclass
from datetime import datetime, timezone
import gzip
from pathlib import Path
from posixpath import join as urljoin
import shutil
from typing import Generator, Any, Callable

import pytest
from sqlalchemy import select
from sqlalchemy.orm import sessionmaker

from scimodom.database.models import (
    AnnotationVersion,
    Selection,
    Dataset,
    Data,
    Project,
    ProjectContact,
    GenomicAnnotation,
    DataAnnotation,
)
from scimodom.services.annotation import (
    AnnotationService,
    EnsemblAnnotationService,
    AnnotationVersionError,
    InstantiationError,
    # AnnotationFormatError,
)
from scimodom.services.bedtools import BedToolsService
from scimodom.services.importer.base import MissingDataError
<<<<<<< HEAD
from scimodom.services.data import DataService
=======
from scimodom.services.modification import DataService
import scimodom.utils.specifications as specs


class MockAssemblyService:
    def __init__(self):
        pass

    def get_name_for_version(self, taxa_id):
        pass

    def get_chrom_file(self, taxa_id):
        pass

    def get_seqids(self, taxa_id):
        pass


class MockDataService:
    def __init__(self):
        pass

    def get_modification_by_dataset(self, datasets):
        pass


class MockBedToolsService:
    def __init__(self):  # noqa
        pass

    def ensembl_to_bed_features(self, annotation_path, chrom_file, features):
        pass

    def annotate_data_using_ensembl(self, annotation_path, features, records):
        pass

    def get_ensembl_annotation_records(
        self, annotation_path, annotation_id, intergenic_feature
    ):
        pass

    def gtrnadb_to_bed_features(self, annotation_path, features):
        pass

    def get_gtrnadb_annotation_records(self, annotation_path, annotation_id, organism):
        pass


class MockExternalService:
    def __init__(self):  # noqa
        pass

    def get_sprinzl_mapping(self, model_file, fasta_file, sprinzl_file):
        return Path(Path(fasta_file).parent, "seq_to_sprinzl.tab").as_posix()
>>>>>>> c5899969


@dataclass
class MockDependencies:
    Session: Callable[[], Generator[sessionmaker, Any, None]]
<<<<<<< HEAD
    bedtools_service: BedToolsService
    modification_service: DataService
=======
    assembly_service: MockAssemblyService
    data_service: MockDataService
    bedtools_service: MockBedToolsService
    external_service: MockExternalService
>>>>>>> c5899969


@pytest.fixture
def dependencies(Session) -> MockDependencies:  # noqa
    yield MockDependencies(
        Session=Session,
<<<<<<< HEAD
        bedtools_service=BedToolsService(tmp_path=tmpdir),
        modification_service=DataService(Session()),
=======
        assembly_service=MockAssemblyService,
        data_service=MockDataService,
        bedtools_service=MockBedToolsService,
        external_service=MockDataService,
>>>>>>> c5899969
    )


def _get_annotation_service(dependencies):
    return AnnotationService(
        dependencies.Session(),
        assembly_service=dependencies.assembly_ervice,
        data_service=dependencies.data_service,
        bedtools_service=dependencies.bedtools_service,
        external_service=dependencies.external_service,
    )


def _get_ensembl_annotation_service(dependencies):
    return EnsemblAnnotationService(
        dependencies.Session(),
        assembly_service=dependencies.assembly_ervice,
        data_service=dependencies.data_service,
        bedtools_service=dependencies.bedtools_service,
        external_service=dependencies.external_service,
    )


# tests


def test_get_annotation_path(data_path):
    assert AnnotationService.get_annotation_path() == Path(data_path.ANNOTATION_PATH)


def test_get_gene_cache_path(data_path):
    assert AnnotationService.get_cache_path() == Path(
        data_path.LOC, "cache", "gene", "selection"
    )


def test_init(data_path, dependencies):
    with dependencies.Session() as session, session.begin():
        session.add(AnnotationVersion(version_num="EyRBnPeVwbzW"))
    service = _get_annotation_service(dependencies)
    assert service._version == "EyRBnPeVwbzW"


def test_download(data_path):
    test_release_path = Path(data_path.ANNOTATION_PATH, "Homo_sapiens", "GRCh38", "110")
    test_release_path.mkdir(parents=True, exist_ok=False)
    test_file_name = "README.md"
    test_url = urljoin(
        "https://github.com/dieterich-lab",
        "scimodom",
        "blob",
        "0f977c262e173d4ce5668fda6b6b73308d275ae5",
        test_file_name,
    )
    test_file = Path(test_release_path, test_file_name)
    AnnotationService.download(test_url, test_file)
    assert test_file.is_file()


def test_init_from_id_wrong_id(setup, data_path, _annotation_setup):
    with _annotation_setup.Session() as session, session.begin():
        session.add_all(setup)
    with pytest.raises(InstantiationError) as exc:
        _get_annotation_service(_annotation_setup, annotation_id=99)
    assert (str(exc.value)) == "Failed to find annotation 99"
    assert exc.type == InstantiationError


def test_init_from_id_wrong_version(setup, data_path, _annotation_setup):
    with _annotation_setup.Session() as session, session.begin():
        session.add_all(setup)
    with pytest.raises(AnnotationVersionError) as exc:
        _get_annotation_service(_annotation_setup, annotation_id=3)
    assert (str(exc.value)) == "Invalid annotation version A8syx5TzWlK0"
    assert exc.type == AnnotationVersionError


def test_init_from_id(setup, data_path, _annotation_setup):
    with _annotation_setup.Session() as session, session.begin():
        session.add_all(setup)
    service = _get_annotation_service(_annotation_setup, annotation_id=1)
    assert service._annotation.release == 110
    assert service._annotation.taxa_id == 9606
    assert service._annotation.source == "ensembl"
    assert service._annotation.version == "EyRBnPeVwbzW"
    assert service._release_path == Path(
        data_path.ANNOTATION_PATH, "Homo_sapiens", "GRCh38", "110"
    )
    assert service._chrom_file == Path(
        data_path.ASSEMBLY_PATH, "Homo_sapiens", "GRCh38", "chrom.sizes"
    )


def test_init_no_source(setup, data_path, _annotation_setup):
    with _annotation_setup.Session() as session, session.begin():
        session.add_all(setup)
    with pytest.raises(AssertionError) as exc:
        _get_annotation_service(_annotation_setup, taxa_id=9606)
    assert (
        str(exc.value)
        == "Undefined 'None'. Allowed values are typing.Literal['ensembl', 'gtrnadb']."
    )
    assert exc.type == AssertionError


def test_init_from_taxid_fail(setup, data_path, _annotation_setup):
    with _annotation_setup.Session() as session, session.begin():
        session.add_all(setup)
    with pytest.raises(InstantiationError) as exc:
        _get_annotation_service(_annotation_setup, taxa_id=0, source="ensembl")
    assert (
        str(exc.value)
        == "Failed to find annotation for taxonomy ID 0 and source ensembl"
    )
    assert exc.type == InstantiationError


def test_init_from_taxid(setup, data_path, _annotation_setup):
    with _annotation_setup.Session() as session, session.begin():
        session.add_all(setup)
    service = _get_annotation_service(_annotation_setup, taxa_id=9606, source="ensembl")
    assert service._annotation.release == 110
    assert service._annotation.taxa_id == 9606
    assert service._annotation.source == "ensembl"
    assert service._annotation.version == "EyRBnPeVwbzW"
    assert service._release_path == Path(
        data_path.ANNOTATION_PATH, "Homo_sapiens", "GRCh38", "110"
    )
    assert service._chrom_file == Path(
        data_path.ASSEMBLY_PATH, "Homo_sapiens", "GRCh38", "chrom.sizes"
    )


def test_exists_false(setup, data_path, _annotation_setup):
    # ** test isolation?
    tmp = Path(data_path.ANNOTATION_PATH, "Homo_sapiens", "GRCh38", "110")
    shutil.rmtree(tmp)
    # **
    with _annotation_setup.Session() as session, session.begin():
        session.add_all(setup)
    service = _get_annotation_service(_annotation_setup, taxa_id=9606, source="ensembl")
    assert service._release_exists() is False


def test_exists_fail(setup, data_path, _annotation_setup):
    with _annotation_setup.Session() as session, session.begin():
        session.add_all(setup)
    destination = Path(data_path.ANNOTATION_PATH, "Homo_sapiens", "GRCh38", "110")
    destination.mkdir(parents=True, exist_ok=True)
    with pytest.raises(Exception) as exc:
        service = _get_annotation_service(
            _annotation_setup, taxa_id=9606, source="ensembl"
        )
        service._release_exists()
    assert (
        str(exc.value)
        == f"Annotation directory {destination.as_posix()} already exists... but failed to find records in GenomicAnnotation for annotation 1."
    )


def test_exists(setup, data_path, _annotation_setup):
    with _annotation_setup.Session() as session, session.begin():
        session.add_all(setup)
        annotation = GenomicAnnotation(
            id="ENSG000000000000",
            annotation_id=1,
            name="GENE1",
            biotype="protein_coding",
        )
        session.add(annotation)
        session.commit()
    destination = Path(data_path.ANNOTATION_PATH, "Homo_sapiens", "GRCh38", "110")
    destination.mkdir(parents=True, exist_ok=True)
    service = _get_annotation_service(_annotation_setup, taxa_id=9606, source="ensembl")
    assert service._release_exists() is True


# Ensembl


def test_ensembl_annotation_paths(setup, data_path, _annotation_setup):
    with _annotation_setup.Session() as session, session.begin():
        session.add_all(setup)
    service = _get_ensembl_annotation_service(_annotation_setup, annotation_id=1)
    annotation_path, url = service._get_annotation_paths()
    expected_annotation_file = service.ANNOTATION_FILE(
        organism="Homo_sapiens", assembly="GRCh38", release="110", fmt="gtf"
    )
    expected_annotation_path = Path(
        data_path.ANNOTATION_PATH,
        "Homo_sapiens",
        "GRCh38",
        "110",
        expected_annotation_file,
    )
    expected_url = urljoin(
        specs.ENSEMBL_FTP,
        "release-110",
        "gtf",
        "homo_sapiens",
        expected_annotation_file,
    )
    assert annotation_path == expected_annotation_path
    assert url == expected_url


def test_ensembl_update_database(setup, data_path, _annotation_setup):
    with _annotation_setup.Session() as session, session.begin():
        session.add_all(setup)
    service = _get_ensembl_annotation_service(_annotation_setup, annotation_id=1)
    annotation_path, _ = service._get_annotation_paths()
    service._release_path.mkdir(parents=True, exist_ok=True)
    gtf = _mock_gtf()
    with gzip.open(annotation_path, "wt") as gtf_file:
        gtf_file.write(gtf)
    service._update_database(annotation_path)

    expected_records = [
        ("ENSG00000000001", 1, "A", "protein_coding"),
        ("ENSG00000000002", 1, "B", "processed_pseudogene"),
        ("ENSIntergenic", 1, None, None),
    ]
    with _annotation_setup.Session() as session, session.begin():
        records = session.execute(select(GenomicAnnotation)).scalars().all()
        for row, expected_row in zip(records, expected_records):
            assert row.id == expected_row[0]
            assert row.annotation_id == expected_row[1]
            assert row.name == expected_row[2]
            assert row.biotype == expected_row[3]


def test_ensembl_annotate_data(setup, data_path, _annotation_setup):
    stamp = datetime.now(timezone.utc).replace(microsecond=0)
    with _annotation_setup.Session() as session, session.begin():
        session.add_all(setup)
        selection = Selection(
            modification_id=1,
            technology_id=1,
            organism_id=1,
        )
        session.add(selection)
        session.flush()
        selection_id = selection.id
        contact = ProjectContact(
            contact_name="contact_name",
            contact_institution="contact_institution",
            contact_email="contact@email",
        )
        session.add(contact)
        session.flush()
        contact_id = contact.id
        project = Project(
            id="12345678",
            title="title",
            summary="summary",
            contact_id=contact_id,
            date_published=datetime.fromisoformat("2024-01-01"),
            date_added=stamp,
        )
        session.add(project)
        session.flush()
        smid = project.id
        dataset = Dataset(
            id="KEyK5s3pcKjE",
            project_id=smid,
            organism_id=1,
            technology_id=1,
            title="title",
            modification_type="RNA",
            date_added=stamp,
        )
        session.add(dataset)
        session.flush()
        eufid = dataset.id
        rows = _get_records()
        data = [
            Data(
                dataset_id=eufid,
                modification_id=1,
                chrom=chrom,
                start=start,
                end=end,
                name=name,
                score=score,
                strand=strand,
                thick_start=thick_start,
                thick_end=thick_end,
                item_rgb=item_rgb,
                coverage=coverage,
                frequency=frequency,
            )
            for chrom, start, end, name, score, strand, thick_start, thick_end, item_rgb, coverage, frequency in rows
        ]
        session.add_all(data)
        session.commit()

    service = _get_ensembl_annotation_service(_annotation_setup, annotation_id=1)
    service._release_path.mkdir(parents=True, exist_ok=True)
    annotation_path, _ = service._get_annotation_paths()
    gtf = _mock_gtf()
    with gzip.open(annotation_path, "wt") as gtf_file:
        gtf_file.write(gtf)
    parent = service._chrom_file.parent
    parent.mkdir(parents=True, exist_ok=True)
    string = "1\t248956422\n"
    with open(service._chrom_file, "w") as chrom_file:
        chrom_file.write(string)
    features = {k: list(v.keys()) for k, v in service.FEATURES.items()}
    _annotation_setup.bedtools_service.ensembl_to_bed_features(
        annotation_path, service._chrom_file, features
    )
    service._update_database(annotation_path)
    service.annotate_data(eufid)

    expected_records = [
        (1, 5, "ENSG00000000001", "Exonic"),
        (2, 1, "ENSG00000000001", "Exonic"),
        (3, 2, "ENSG00000000001", "Exonic"),
        (4, 3, "ENSG00000000001", "Exonic"),
        (5, 4, "ENSG00000000002", "Exonic"),
        (6, 5, "ENSG00000000001", "5'UTR"),
        (7, 3, "ENSG00000000001", "3'UTR"),
        (8, 1, "ENSG00000000001", "CDS"),
        (9, 2, "ENSG00000000001", "CDS"),
        (10, 6, "ENSG00000000002", "Intronic"),
        (11, 8, "ENSIntergenic", "Intergenic"),
    ]
    with _annotation_setup.Session() as session, session.begin():
        records = session.execute(select(DataAnnotation)).scalars().all()
        for row, expected_row in zip(records, expected_records):
            assert row.id == expected_row[0]
            assert row.data_id == expected_row[1]
            assert row.gene_id == expected_row[2]
            assert row.feature == expected_row[3]


def test_ensembl_annotate_no_data(setup, data_path, _annotation_setup):
    with _annotation_setup.Session() as session, session.begin():
        session.add_all(setup)
    service = _get_ensembl_annotation_service(_annotation_setup, annotation_id=1)
    with pytest.raises(MissingDataError) as exc:
        service.annotate_data("123456789abc")
    assert str(exc.value) == "No records found for 123456789abc"
    assert exc.type == MissingDataError


# tested using ensembl
def test_update_gene_cache(setup, data_path, _annotation_setup):
    stamp = datetime.now(timezone.utc).replace(microsecond=0)
    with _annotation_setup.Session() as session, session.begin():
        session.add_all(setup)
        selection = Selection(
            modification_id=1,
            technology_id=1,
            organism_id=1,
        )
        session.add(selection)
        session.flush()
        selection_id = selection.id
        contact = ProjectContact(
            contact_name="contact_name",
            contact_institution="contact_institution",
            contact_email="contact@email",
        )
        session.add(contact)
        session.flush()
        contact_id = contact.id
        project = Project(
            id="12345678",
            title="title",
            summary="summary",
            contact_id=contact_id,
            date_published=datetime.fromisoformat("2024-01-01"),
            date_added=stamp,
        )
        session.add(project)
        session.flush()
        smid = project.id
        dataset = Dataset(
            id="KEyK5s3pcKjE",
            project_id=smid,
            organism_id=1,
            technology_id=1,
            title="title",
            modification_type="RNA",
            date_added=stamp,
        )
        session.add(dataset)
        session.flush()
        eufid = dataset.id
        rows = _get_records()
        data = [
            Data(
                dataset_id=eufid,
                modification_id=1,
                chrom=chrom,
                start=start,
                end=end,
                name=name,
                score=score,
                strand=strand,
                thick_start=thick_start,
                thick_end=thick_end,
                item_rgb=item_rgb,
                coverage=coverage,
                frequency=frequency,
            )
            for chrom, start, end, name, score, strand, thick_start, thick_end, item_rgb, coverage, frequency in rows
        ]
        session.add_all(data)
        session.commit()

    service = _get_ensembl_annotation_service(_annotation_setup, annotation_id=1)
    annotation_path, _ = service._get_annotation_paths()
    service._release_path.mkdir(parents=True, exist_ok=True)
    gtf = _mock_gtf()
    with gzip.open(annotation_path, "wt") as gtf_file:
        gtf_file.write(gtf)
    service._chrom_file.parent.mkdir(parents=True, exist_ok=True)
    string = "1\t248956422\n"
    with open(service._chrom_file, "w") as chrom_file:
        chrom_file.write(string)
    features = {k: list(v.keys()) for k, v in service.FEATURES.items()}
    _annotation_setup.bedtools_service.ensembl_to_bed_features(
        annotation_path, service._chrom_file, features
    )
    service._update_database(annotation_path)
    service.annotate_data(eufid)
    service.update_gene_cache(eufid, {1: 1})
    parent = service.get_cache_path()
    with open(Path(parent, "1"), "r") as f:
        genes = f.read().splitlines()
    assert set(genes) == {"A", "B"}


def _mock_gtf():
    string = """#!genome-build GRCh38
#!genome-version GRCh38
#!genome-date
#!genome-build-accession
#!genebuild-last-updated
1	ensembl_havana	gene	65419	71585	.	+	.	gene_id "ENSG00000000001"; gene_version "7"; gene_name "A"; gene_source "ensembl_havana"; gene_biotype "protein_coding";
1	havana	transcript	65419	71585	.	+	.	gene_id "ENSG00000000001"; gene_version "7"; transcript_id "ENST00000000001"; transcript_version "2"; gene_name "A"; gene_source "ensembl_havana"; gene_biotype "protein_coding"; transcript_name "A-1"; transcript_source "havana"; transcript_biotype "protein_coding"; tag "CCDS"; ccds_id "CCDS00000"; tag "basic"; tag "Ensembl_canonical"; tag "MANE_Select";
1	havana	exon	65419	65433	.	+	.	gene_id "ENSG00000000001"; gene_version "7"; transcript_id "ENST00000000001"; transcript_version "2"; exon_number "1"; gene_name "A"; gene_source "ensembl_havana"; gene_biotype "protein_coding"; transcript_name "A-1"; transcript_source "havana"; transcript_biotype "protein_coding"; tag "CCDS"; ccds_id "CCDS00001"; exon_id "ENSE00000000001"; exon_version "1"; tag "basic"; tag "Ensembl_canonical"; tag "MANE_Select";
1	havana	exon	65520	65573	.	+	.	gene_id "ENSG00000000001"; gene_version "7"; transcript_id "ENST00000000001"; transcript_version "2"; exon_number "2"; gene_name "A"; gene_source "ensembl_havana"; gene_biotype "protein_coding"; transcript_name "A-1"; transcript_source "havana"; transcript_biotype "protein_coding"; tag "CCDS"; ccds_id "CCDS00002"; exon_id "ENSE00000000002"; exon_version "1"; tag "basic"; tag "Ensembl_canonical"; tag "MANE_Select";
1	havana	CDS	65565	65573	.	+	0	gene_id "ENSG00000000001"; gene_version "7"; transcript_id "ENST00000000001"; transcript_version "2"; exon_number "2"; gene_name "A"; gene_source "ensembl_havana"; gene_biotype "protein_coding"; transcript_name "A-1"; transcript_source "havana"; transcript_biotype "protein_coding"; tag "CCDS"; ccds_id "CCDS00003"; protein_id "ENSP00000493376"; protein_version "2"; tag "basic"; tag "Ensembl_canonical"; tag "MANE_Select";
1	havana	start_codon	65565	65567	.	+	0	gene_id "ENSG00000000001"; gene_version "7"; transcript_id "ENST00000000001"; transcript_version "2"; exon_number "2"; gene_name "A"; gene_source "ensembl_havana"; gene_biotype "protein_coding"; transcript_name "A-1"; transcript_source "havana"; transcript_biotype "protein_coding"; tag "CCDS"; ccds_id "CCDS00004"; tag "basic"; tag "Ensembl_canonical"; tag "MANE_Select";
1	havana	exon	69037	71585	.	+	.	gene_id "ENSG00000000001"; gene_version "7"; transcript_id "ENST00000000001"; transcript_version "2"; exon_number "3"; gene_name "A"; gene_source "ensembl_havana"; gene_biotype "protein_coding"; transcript_name "A-1"; transcript_source "havana"; transcript_biotype "protein_coding"; tag "CCDS"; ccds_id "CCDS00005"; exon_id "ENSE00000000003"; exon_version "1"; tag "basic"; tag "Ensembl_canonical"; tag "MANE_Select";
1	havana	CDS	69037	70005	.	+	0	gene_id "ENSG00000000001"; gene_version "7"; transcript_id "ENST00000000001"; transcript_version "2"; exon_number "3"; gene_name "A"; gene_source "ensembl_havana"; gene_biotype "protein_coding"; transcript_name "A-1"; transcript_source "havana"; transcript_biotype "protein_coding"; tag "CCDS"; ccds_id "CCDS00006"; protein_id "ENSP00000493376"; protein_version "2"; tag "basic"; tag "Ensembl_canonical"; tag "MANE_Select";
1	havana	stop_codon	70006	70008	.	+	0	gene_id "ENSG00000000001"; gene_version "7"; transcript_id "ENST00000000001"; transcript_version "2"; exon_number "3"; gene_name "A"; gene_source "ensembl_havana"; gene_biotype "protein_coding"; transcript_name "A-1"; transcript_source "havana"; transcript_biotype "protein_coding"; tag "CCDS"; ccds_id "CCDS00007"; tag "basic"; tag "Ensembl_canonical"; tag "MANE_Select";
1	havana	five_prime_utr	65419	65433	.	+	.	gene_id "ENSG00000000001"; gene_version "7"; transcript_id "ENST00000000001"; transcript_version "2"; gene_name "A"; gene_source "ensembl_havana"; gene_biotype "protein_coding"; transcript_name "A-1"; transcript_source "havana"; transcript_biotype "protein_coding"; tag "CCDS"; ccds_id "CCDS00008"; tag "basic"; tag "Ensembl_canonical"; tag "MANE_Select";
1	havana	five_prime_utr	65520	65564	.	+	.	gene_id "ENSG00000000001"; gene_version "7"; transcript_id "ENST00000000001"; transcript_version "2"; gene_name "A"; gene_source "ensembl_havana"; gene_biotype "protein_coding"; transcript_name "A-1"; transcript_source "havana"; transcript_biotype "protein_coding"; tag "CCDS"; ccds_id "CCDS00009"; tag "basic"; tag "Ensembl_canonical"; tag "MANE_Select";
1	havana	three_prime_utr	70009	71585	.	+	.	gene_id "ENSG00000000001"; gene_version "7"; transcript_id "ENST00000000001"; transcript_version "2"; gene_name "A"; gene_source "ensembl_havana"; gene_biotype "protein_coding"; transcript_name "A-1"; transcript_source "havana"; transcript_biotype "protein_coding"; tag "CCDS"; ccds_id "CCDS00010"; tag "basic"; tag "Ensembl_canonical"; tag "MANE_Select";
1	havana	gene	487101	489906	.	+	.	gene_id "ENSG00000000002"; gene_version "3"; gene_name "B"; gene_source "havana"; gene_biotype "processed_pseudogene";
1	havana	transcript	487101	489906	.	+	.	gene_id "ENSG00000000002"; gene_version "3"; transcript_id "ENST00000000002"; transcript_version "3"; gene_name "B"; gene_source "havana"; gene_biotype "processed_pseudogene"; transcript_name "B-1"; transcript_source "havana"; transcript_biotype "processed_pseudogene"; tag "basic"; tag "Ensembl_canonical"; transcript_support_level "NA";
1	havana	exon	487101	489387	.	+	.	gene_id "ENSG00000000002"; gene_version "3"; transcript_id "ENST00000000002"; transcript_version "3"; exon_number "1"; gene_name "B"; gene_source "havana"; gene_biotype "processed_pseudogene"; transcript_name "B-1"; transcript_source "havana"; transcript_biotype "processed_pseudogene"; exon_id "ENSE00000000001"; exon_version "3"; tag "basic"; tag "Ensembl_canonical"; transcript_support_level "NA";
1	havana	exon	489717	489906	.	+	.	gene_id "ENSG00000000002"; gene_version "3"; transcript_id "ENST00000000002"; transcript_version "3"; exon_number "2"; gene_name "B"; gene_source "havana"; gene_biotype "processed_pseudogene"; transcript_name "B-1"; transcript_source "havana"; transcript_biotype "processed_pseudogene"; exon_id "ENSE00000000002"; exon_version "1"; tag "basic"; tag "Ensembl_canonical"; transcript_support_level "NA";"""
    return string


def _get_records():
    records = [
        ("1", 65570, 65571, "m6A", 1, "+", 65570, 65571, "0,0,0", 10, 20),
        ("1", 70000, 70001, "m6A", 2, "+", 70000, 70001, "0,0,0", 30, 40),
        ("1", 71000, 71001, "m6A", 3, "+", 71000, 71001, "0,0,0", 50, 60),
        ("1", 487100, 487101, "m6A", 4, "+", 487100, 487101, "0,0,0", 70, 80),
        ("1", 65550, 65551, "m6A", 5, "+", 65550, 65551, "0,0,0", 90, 100),
        ("1", 489400, 489401, "m6A", 6, "+", 489400, 489401, "0,0,0", 100, 100),
        ("1", 489700, 489701, "m6A", 7, "-", 489700, 489701, "0,0,0", 100, 100),
        ("1", 487050, 487051, "m6A", 8, "+", 487050, 487051, "0,0,0", 100, 100),
    ]
    return records<|MERGE_RESOLUTION|>--- conflicted
+++ resolved
@@ -29,9 +29,6 @@
 )
 from scimodom.services.bedtools import BedToolsService
 from scimodom.services.importer.base import MissingDataError
-<<<<<<< HEAD
-from scimodom.services.data import DataService
-=======
 from scimodom.services.modification import DataService
 import scimodom.utils.specifications as specs
 
@@ -86,36 +83,25 @@
 
     def get_sprinzl_mapping(self, model_file, fasta_file, sprinzl_file):
         return Path(Path(fasta_file).parent, "seq_to_sprinzl.tab").as_posix()
->>>>>>> c5899969
 
 
 @dataclass
 class MockDependencies:
     Session: Callable[[], Generator[sessionmaker, Any, None]]
-<<<<<<< HEAD
-    bedtools_service: BedToolsService
-    modification_service: DataService
-=======
     assembly_service: MockAssemblyService
     data_service: MockDataService
     bedtools_service: MockBedToolsService
     external_service: MockExternalService
->>>>>>> c5899969
 
 
 @pytest.fixture
 def dependencies(Session) -> MockDependencies:  # noqa
     yield MockDependencies(
         Session=Session,
-<<<<<<< HEAD
-        bedtools_service=BedToolsService(tmp_path=tmpdir),
-        modification_service=DataService(Session()),
-=======
         assembly_service=MockAssemblyService,
         data_service=MockDataService,
         bedtools_service=MockBedToolsService,
         external_service=MockDataService,
->>>>>>> c5899969
     )
 
 
@@ -194,6 +180,8 @@
 
 
 def test_init_from_id(setup, data_path, _annotation_setup):
+    # taxid is wrong but does not matter as id has priority
+    # annotation file path is available, but file does not yet exists
     with _annotation_setup.Session() as session, session.begin():
         session.add_all(setup)
     service = _get_annotation_service(_annotation_setup, annotation_id=1)
