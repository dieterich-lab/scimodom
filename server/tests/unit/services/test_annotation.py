from dataclasses import dataclass
from datetime import datetime, timezone
import gzip
from pathlib import Path
from typing import Generator, Any, Callable

import pytest
from sqlalchemy import select
from sqlalchemy.orm import sessionmaker

from scimodom.database.models import (
    Selection,
    Dataset,
    Data,
    Project,
    ProjectContact,
    GenomicAnnotation,
    DataAnnotation,
)
from scimodom.services.annotation import (
    AnnotationService,
    EnsemblAnnotationService,
    AnnotationVersionError,
    InstantiationError,
)
from scimodom.services.bedtools import BedToolsService
from scimodom.services.importer.base import MissingDataError
from scimodom.services.modification import ModificationService


@dataclass
class _AnnotationSetup:
    Session: Callable[[], Generator[sessionmaker, Any, None]]
    bedtools_service: BedToolsService
    modification_service: ModificationService


@pytest.fixture
def _annotation_setup(tmpdir, Session) -> _AnnotationSetup:
    # We should:
    # - move whatever we can from this test to service/test_bedtools.py
    # - replace this by mocks
    yield _AnnotationSetup(
        Session=Session,
        bedtools_service=BedToolsService(tempdir=tmpdir),
        modification_service=ModificationService(Session()),
    )


def _get_annotation_service(_annotation_setup, **args):
    return AnnotationService(
        _annotation_setup.Session(),
        bedtools_service=_annotation_setup.bedtools_service,
        modification_service=_annotation_setup.modification_service,
        **args,
    )


def test_get_annotation_path(Session, data_path):
    assert AnnotationService.get_annotation_path() == Path(data_path.ANNOTATION_PATH)


def test_get_gene_cache_path(Session, data_path):
    assert AnnotationService.get_cache_path() == Path(
        data_path.LOC, "cache", "gene", "selection"
    )


def test_init_from_id_wrong_id(setup, data_path, _annotation_setup):
    with _annotation_setup.Session() as session, session.begin():
        session.add_all(setup)
    with pytest.raises(InstantiationError) as exc:
<<<<<<< HEAD
        service = AnnotationService(Session(), annotation_id=99)
    assert (str(exc.value)) == "Failed to find annotation 99"
=======
        _get_annotation_service(_annotation_setup, annotation_id=99)
    assert (str(exc.value)) == "Annotation ID = 99 not found! Aborting transaction!"
>>>>>>> 6f7b7f0b
    assert exc.type == InstantiationError


def test_init_from_id_wrong_version(setup, data_path, _annotation_setup):
    with _annotation_setup.Session() as session, session.begin():
        session.add_all(setup)
    with pytest.raises(AnnotationVersionError) as exc:
<<<<<<< HEAD
        service = AnnotationService(Session(), annotation_id=3)
    assert (str(exc.value)) == "Invalid annotation version A8syx5TzWlK0"
=======
        _get_annotation_service(_annotation_setup, annotation_id=3)
    assert (
        (str(exc.value))
        == "Mismatch between current DB annotation version (EyRBnPeVwbzW) and version (A8syx5TzWlK0) from annotation ID = 3. Aborting transaction!"
    )
>>>>>>> 6f7b7f0b
    assert exc.type == AnnotationVersionError


def test_init_from_id(setup, data_path, _annotation_setup):
    # taxid is wrong but does not matter as id has priority
    # annotation file path is available, but file does not yet exists
    with _annotation_setup.Session() as session, session.begin():
        session.add_all(setup)
<<<<<<< HEAD
    service = AnnotationService(Session(), annotation_id=1, taxa_id=0)
    # annotation_file = service.ANNOTATION_FILE(
    #     organism="Homo_sapiens",
    #     assembly="GRCh38",
    #     release=service._annotation.release,
    #     fmt=service.FMT,
    # )
    assert service._annotation.release == 110
    assert service._annotation.taxa_id == 9606
    # assert service._annotation_file == Path(
    #     data_path.ANNOTATION_PATH,
    #     "Homo_sapiens",
    #     "GRCh38",
    #     str(service._annotation.release),
    #     annotation_file,
    # )
=======
    service = _get_annotation_service(_annotation_setup, annotation_id=1, taxa_id=0)
    annotation_file = service.ANNOTATION_FILE(
        organism="Homo_sapiens",
        assembly="GRCh38",
        release=service._release,
        fmt=service.FMT,
    )
    assert service._release == 110
    assert service._taxid == 9606
    assert service._annotation_file == Path(
        data_path.ANNOTATION_PATH,
        "Homo_sapiens",
        "GRCh38",
        str(service._release),
        annotation_file,
    )
>>>>>>> 6f7b7f0b
    assert service._chrom_file == Path(
        data_path.ASSEMBLY_PATH, "Homo_sapiens", "GRCh38", "chrom.sizes"
    )


<<<<<<< HEAD
def test_init_no_source(Session, setup, data_path):
    with Session() as session, session.begin():
        session.add_all(setup)
    with pytest.raises(AssertionError) as exc:
        service = AnnotationService(Session(), taxa_id=9606)
    assert (
        str(exc.value)
        == "Undefined 'None'. Allowed values are typing.Literal['ensembl', 'gtrnadb']."
    )
    assert exc.type == AssertionError


def test_init_from_taxid_fail(Session, setup, data_path):
    with Session() as session, session.begin():
        session.add_all(setup)
    with pytest.raises(InstantiationError) as exc:
        service = AnnotationService(Session(), taxa_id=0, source="ensembl")
    assert (
        str(exc.value)
        == "Failed to find annotation with taxonomy ID 0 and source ensembl"
=======
def test_init_from_taxid_fail(setup, data_path, _annotation_setup):
    with _annotation_setup.Session() as session, session.begin():
        session.add_all(setup)
    with pytest.raises(InstantiationError) as exc:
        _get_annotation_service(_annotation_setup, taxa_id=0)
    assert str(exc.value) == "Taxonomy ID = 0 not found! Aborting transaction!"
    assert exc.type == InstantiationError


def test_init_from_taxid(setup, data_path, _annotation_setup):
    with _annotation_setup.Session() as session, session.begin():
        session.add_all(setup)
    service = _get_annotation_service(_annotation_setup, taxa_id=9606)
    annotation_file = service.ANNOTATION_FILE(
        organism="Homo_sapiens",
        assembly="GRCh38",
        release=service._release,
        fmt=service.FMT,
    )
    assert service._db_version == "EyRBnPeVwbzW"
    assert service._annotation_id == 1
    assert service._release == 110
    assert service._annotation_file == Path(
        data_path.ANNOTATION_PATH,
        "Homo_sapiens",
        "GRCh38",
        str(service._release),
        annotation_file,
    )
    assert service._chrom_file == Path(
        data_path.ASSEMBLY_PATH, "Homo_sapiens", "GRCh38", "chrom.sizes"
>>>>>>> 6f7b7f0b
    )
    assert exc.type == InstantiationError


# def test_init_from_taxid(Session, setup, data_path):
#     with Session() as session, session.begin():
#         session.add_all(setup)
#     service = AnnotationService(Session(), taxa_id=9606)
#     annotation_file = service.ANNOTATION_FILE(
#         organism="Homo_sapiens",
#         assembly="GRCh38",
#         release=service._release,
#         fmt=service.FMT,
#     )
#     assert service._db_version == "EyRBnPeVwbzW"
#     assert service._annotation_id == 1
#     assert service._release == 110
#     assert service._annotation_file == Path(
#         data_path.ANNOTATION_PATH,
#         "Homo_sapiens",
#         "GRCh38",
#         str(service._release),
#         annotation_file,
#     )
#     assert service._chrom_file == Path(
#         data_path.ASSEMBLY_PATH, "Homo_sapiens", "GRCh38", "chrom.sizes"
#     )


# due to scope of data_path this must be called before the rest...
def test_download_annotation(setup, data_path, _annotation_setup):
    with _annotation_setup.Session() as session, session.begin():
        session.add_all(setup)
    service = _get_annotation_service(_annotation_setup, annotation_id=1)
    parent = service._annotation_file.parent
    parent.mkdir(parents=True, exist_ok=False)
    service._download()
    # only assert if created
    assert service._annotation_file.is_file()


def test_create_annotation_exists_no_records(setup, data_path, _annotation_setup):
    with _annotation_setup.Session() as session, session.begin():
        session.add_all(setup)
    dest = Path(data_path.ANNOTATION_PATH, "Homo_sapiens", "GRCh38", "110")
    dest.mkdir(parents=True, exist_ok=True)
    with pytest.raises(Exception) as exc:
        service = _get_annotation_service(_annotation_setup, annotation_id=1)
        service.create_annotation()
        assert (
            str(exc.value)
            == f"Annotation directory {dest.as_posix()} already exists... but there is no record in GenomicAnnotation matching the current annotation 1 (9606, 110). Aborting transaction!"
        )


def test_create_annotation_exists(setup, data_path, _annotation_setup):
    with _annotation_setup.Session() as session, session.begin():
        session.add_all(setup)
        # add random entry in GenomicAnnotation
        annotation = GenomicAnnotation(
            id="ENSG000000000000",
            annotation_id=1,
            name="GENE1",
            biotype="protein_coding",
        )
        session.add(annotation)
        session.commit()
    dest = Path(data_path.ANNOTATION_PATH, "Homo_sapiens", "GRCh38", "110")
    dest.mkdir(parents=True, exist_ok=True)
    service = _get_annotation_service(_annotation_setup, annotation_id=1)
    service.create_annotation()


# this actually relies on "operations.py" and import buffer
def test_create_annotation_records(setup, data_path, _annotation_setup):
    with _annotation_setup.Session() as session, session.begin():
        session.add_all(setup)
    service = _get_annotation_service(_annotation_setup, annotation_id=1)
    parent = service._annotation_file.parent
    parent.mkdir(parents=True, exist_ok=True)
    gtf = _mock_gtf()
    with gzip.open(service._annotation_file, "wt") as gtf_file:
        gtf_file.write(gtf)
    service._create_annotation()

    expected_records = [
        ("ENSG00000000001", 1, "A", "protein_coding"),
        ("ENSG00000000002", 1, "B", "processed_pseudogene"),
        ("ENSIntergenic", 1, None, None),
    ]
    with _annotation_setup.Session() as session, session.begin():
        records = session.execute(select(GenomicAnnotation)).scalars().all()
        for row, expected_row in zip(records, expected_records):
            assert row.id == expected_row[0]
            assert row.annotation_id == expected_row[1]
            assert row.name == expected_row[2]
            assert row.biotype == expected_row[3]


# this actually relies on "operations.py", and calls _create_annotation
def test_annotate_records(setup, data_path, _annotation_setup):
    stamp = datetime.now(timezone.utc).replace(microsecond=0)
    with _annotation_setup.Session() as session, session.begin():
        session.add_all(setup)
        selection = Selection(
            modification_id=1,
            technology_id=1,
            organism_id=1,
        )
        session.add(selection)
        session.flush()
        selection_id = selection.id
        contact = ProjectContact(
            contact_name="contact_name",
            contact_institution="contact_institution",
            contact_email="contact@email",
        )
        session.add(contact)
        session.flush()
        contact_id = contact.id
        project = Project(
            id="12345678",
            title="title",
            summary="summary",
            contact_id=contact_id,
            date_published=datetime.fromisoformat("2024-01-01"),
            date_added=stamp,
        )
        session.add(project)
        session.flush()
        smid = project.id
        dataset = Dataset(
            id="KEyK5s3pcKjE",
            project_id=smid,
            organism_id=1,
            technology_id=1,
            title="title",
            modification_type="RNA",
            date_added=stamp,
        )
        session.add(dataset)
        session.flush()
        eufid = dataset.id
        rows = _get_records()
        data = [
            Data(
                dataset_id=eufid,
                modification_id=1,
                chrom=chrom,
                start=start,
                end=end,
                name=name,
                score=score,
                strand=strand,
                thick_start=thick_start,
                thick_end=thick_end,
                item_rgb=item_rgb,
                coverage=coverage,
                frequency=frequency,
            )
            for chrom, start, end, name, score, strand, thick_start, thick_end, item_rgb, coverage, frequency in rows
        ]
        session.add_all(data)
        session.commit()

    service = _get_annotation_service(_annotation_setup, annotation_id=1)
    parent = service._annotation_file.parent
    parent.mkdir(parents=True, exist_ok=True)
    gtf = _mock_gtf()
    with gzip.open(service._annotation_file, "wt") as gtf_file:
        gtf_file.write(gtf)
    parent = service._chrom_file.parent
    parent.mkdir(parents=True, exist_ok=True)
    string = "1\t248956422\n"
    with open(service._chrom_file, "w") as chrom_file:
        chrom_file.write(string)
    features = {k: list(v.keys()) for k, v in service.FEATURES.items()}
    _annotation_setup.bedtools_service.write_annotation_to_bed(
        service._annotation_file, service._chrom_file, features
    )
    service._create_annotation()
    service.annotate_data(eufid)

    expected_records = [
        (1, 5, "ENSG00000000001", "Exonic"),
        (2, 1, "ENSG00000000001", "Exonic"),
        (3, 2, "ENSG00000000001", "Exonic"),
        (4, 3, "ENSG00000000001", "Exonic"),
        (5, 4, "ENSG00000000002", "Exonic"),
        (6, 5, "ENSG00000000001", "5'UTR"),
        (7, 3, "ENSG00000000001", "3'UTR"),
        (8, 1, "ENSG00000000001", "CDS"),
        (9, 2, "ENSG00000000001", "CDS"),
        (10, 6, "ENSG00000000002", "Intronic"),
        (11, 8, "ENSIntergenic", "Intergenic"),
    ]
    with _annotation_setup.Session() as session, session.begin():
        records = session.execute(select(DataAnnotation)).scalars().all()
        for row, expected_row in zip(records, expected_records):
            assert row.id == expected_row[0]
            assert row.data_id == expected_row[1]
            assert row.gene_id == expected_row[2]
            assert row.feature == expected_row[3]


# this actually relies on "operations.py", and calls _create_annotation
def test_annotate_records_no_records(setup, data_path, _annotation_setup):
    with _annotation_setup.Session() as session, session.begin():
        session.add_all(setup)
    service = _get_annotation_service(_annotation_setup, annotation_id=1)
    with pytest.raises(MissingDataError) as exc:
        service.annotate_data("123456789abc")
    assert str(exc.value) == "[Annotation] No records found for 123456789abc... "
    assert exc.type == MissingDataError


def test_update_gene_cache(setup, data_path, _annotation_setup):
    stamp = datetime.now(timezone.utc).replace(microsecond=0)
    with _annotation_setup.Session() as session, session.begin():
        session.add_all(setup)
        selection = Selection(
            modification_id=1,
            technology_id=1,
            organism_id=1,
        )
        session.add(selection)
        session.flush()
        selection_id = selection.id
        contact = ProjectContact(
            contact_name="contact_name",
            contact_institution="contact_institution",
            contact_email="contact@email",
        )
        session.add(contact)
        session.flush()
        contact_id = contact.id
        project = Project(
            id="12345678",
            title="title",
            summary="summary",
            contact_id=contact_id,
            date_published=datetime.fromisoformat("2024-01-01"),
            date_added=stamp,
        )
        session.add(project)
        session.flush()
        smid = project.id
        dataset = Dataset(
            id="KEyK5s3pcKjE",
            project_id=smid,
            organism_id=1,
            technology_id=1,
            title="title",
            modification_type="RNA",
            date_added=stamp,
        )
        session.add(dataset)
        session.flush()
        eufid = dataset.id
        rows = _get_records()
        data = [
            Data(
                dataset_id=eufid,
                modification_id=1,
                chrom=chrom,
                start=start,
                end=end,
                name=name,
                score=score,
                strand=strand,
                thick_start=thick_start,
                thick_end=thick_end,
                item_rgb=item_rgb,
                coverage=coverage,
                frequency=frequency,
            )
            for chrom, start, end, name, score, strand, thick_start, thick_end, item_rgb, coverage, frequency in rows
        ]
        session.add_all(data)
        session.commit()

    service = _get_annotation_service(_annotation_setup, annotation_id=1)
    parent = service._annotation_file.parent
    parent.mkdir(parents=True, exist_ok=True)
    gtf = _mock_gtf()
    with gzip.open(service._annotation_file, "wt") as gtf_file:
        gtf_file.write(gtf)
    parent = service._chrom_file.parent
    parent.mkdir(parents=True, exist_ok=True)
    string = "1\t248956422\n"
    with open(service._chrom_file, "w") as chrom_file:
        chrom_file.write(string)
    features = {k: list(v.keys()) for k, v in service.FEATURES.items()}
    _annotation_setup.bedtools_service.write_annotation_to_bed(
        service._annotation_file, service._chrom_file, features
    )
    service._create_annotation()
    service.annotate_data(eufid)
    service.update_gene_cache(eufid, {1: 1})
    parent = service.get_gene_cache_path()
    with open(Path(parent, "1"), "r") as f:
        genes = f.read().splitlines()
    assert set(genes) == {"A", "B"}


def _mock_gtf():
    string = """#!genome-build GRCh38
#!genome-version GRCh38
#!genome-date
#!genome-build-accession
#!genebuild-last-updated
1	ensembl_havana	gene	65419	71585	.	+	.	gene_id "ENSG00000000001"; gene_version "7"; gene_name "A"; gene_source "ensembl_havana"; gene_biotype "protein_coding";
1	havana	transcript	65419	71585	.	+	.	gene_id "ENSG00000000001"; gene_version "7"; transcript_id "ENST00000000001"; transcript_version "2"; gene_name "A"; gene_source "ensembl_havana"; gene_biotype "protein_coding"; transcript_name "A-1"; transcript_source "havana"; transcript_biotype "protein_coding"; tag "CCDS"; ccds_id "CCDS00000"; tag "basic"; tag "Ensembl_canonical"; tag "MANE_Select";
1	havana	exon	65419	65433	.	+	.	gene_id "ENSG00000000001"; gene_version "7"; transcript_id "ENST00000000001"; transcript_version "2"; exon_number "1"; gene_name "A"; gene_source "ensembl_havana"; gene_biotype "protein_coding"; transcript_name "A-1"; transcript_source "havana"; transcript_biotype "protein_coding"; tag "CCDS"; ccds_id "CCDS00001"; exon_id "ENSE00000000001"; exon_version "1"; tag "basic"; tag "Ensembl_canonical"; tag "MANE_Select";
1	havana	exon	65520	65573	.	+	.	gene_id "ENSG00000000001"; gene_version "7"; transcript_id "ENST00000000001"; transcript_version "2"; exon_number "2"; gene_name "A"; gene_source "ensembl_havana"; gene_biotype "protein_coding"; transcript_name "A-1"; transcript_source "havana"; transcript_biotype "protein_coding"; tag "CCDS"; ccds_id "CCDS00002"; exon_id "ENSE00000000002"; exon_version "1"; tag "basic"; tag "Ensembl_canonical"; tag "MANE_Select";
1	havana	CDS	65565	65573	.	+	0	gene_id "ENSG00000000001"; gene_version "7"; transcript_id "ENST00000000001"; transcript_version "2"; exon_number "2"; gene_name "A"; gene_source "ensembl_havana"; gene_biotype "protein_coding"; transcript_name "A-1"; transcript_source "havana"; transcript_biotype "protein_coding"; tag "CCDS"; ccds_id "CCDS00003"; protein_id "ENSP00000493376"; protein_version "2"; tag "basic"; tag "Ensembl_canonical"; tag "MANE_Select";
1	havana	start_codon	65565	65567	.	+	0	gene_id "ENSG00000000001"; gene_version "7"; transcript_id "ENST00000000001"; transcript_version "2"; exon_number "2"; gene_name "A"; gene_source "ensembl_havana"; gene_biotype "protein_coding"; transcript_name "A-1"; transcript_source "havana"; transcript_biotype "protein_coding"; tag "CCDS"; ccds_id "CCDS00004"; tag "basic"; tag "Ensembl_canonical"; tag "MANE_Select";
1	havana	exon	69037	71585	.	+	.	gene_id "ENSG00000000001"; gene_version "7"; transcript_id "ENST00000000001"; transcript_version "2"; exon_number "3"; gene_name "A"; gene_source "ensembl_havana"; gene_biotype "protein_coding"; transcript_name "A-1"; transcript_source "havana"; transcript_biotype "protein_coding"; tag "CCDS"; ccds_id "CCDS00005"; exon_id "ENSE00000000003"; exon_version "1"; tag "basic"; tag "Ensembl_canonical"; tag "MANE_Select";
1	havana	CDS	69037	70005	.	+	0	gene_id "ENSG00000000001"; gene_version "7"; transcript_id "ENST00000000001"; transcript_version "2"; exon_number "3"; gene_name "A"; gene_source "ensembl_havana"; gene_biotype "protein_coding"; transcript_name "A-1"; transcript_source "havana"; transcript_biotype "protein_coding"; tag "CCDS"; ccds_id "CCDS00006"; protein_id "ENSP00000493376"; protein_version "2"; tag "basic"; tag "Ensembl_canonical"; tag "MANE_Select";
1	havana	stop_codon	70006	70008	.	+	0	gene_id "ENSG00000000001"; gene_version "7"; transcript_id "ENST00000000001"; transcript_version "2"; exon_number "3"; gene_name "A"; gene_source "ensembl_havana"; gene_biotype "protein_coding"; transcript_name "A-1"; transcript_source "havana"; transcript_biotype "protein_coding"; tag "CCDS"; ccds_id "CCDS00007"; tag "basic"; tag "Ensembl_canonical"; tag "MANE_Select";
1	havana	five_prime_utr	65419	65433	.	+	.	gene_id "ENSG00000000001"; gene_version "7"; transcript_id "ENST00000000001"; transcript_version "2"; gene_name "A"; gene_source "ensembl_havana"; gene_biotype "protein_coding"; transcript_name "A-1"; transcript_source "havana"; transcript_biotype "protein_coding"; tag "CCDS"; ccds_id "CCDS00008"; tag "basic"; tag "Ensembl_canonical"; tag "MANE_Select";
1	havana	five_prime_utr	65520	65564	.	+	.	gene_id "ENSG00000000001"; gene_version "7"; transcript_id "ENST00000000001"; transcript_version "2"; gene_name "A"; gene_source "ensembl_havana"; gene_biotype "protein_coding"; transcript_name "A-1"; transcript_source "havana"; transcript_biotype "protein_coding"; tag "CCDS"; ccds_id "CCDS00009"; tag "basic"; tag "Ensembl_canonical"; tag "MANE_Select";
1	havana	three_prime_utr	70009	71585	.	+	.	gene_id "ENSG00000000001"; gene_version "7"; transcript_id "ENST00000000001"; transcript_version "2"; gene_name "A"; gene_source "ensembl_havana"; gene_biotype "protein_coding"; transcript_name "A-1"; transcript_source "havana"; transcript_biotype "protein_coding"; tag "CCDS"; ccds_id "CCDS00010"; tag "basic"; tag "Ensembl_canonical"; tag "MANE_Select";
1	havana	gene	487101	489906	.	+	.	gene_id "ENSG00000000002"; gene_version "3"; gene_name "B"; gene_source "havana"; gene_biotype "processed_pseudogene";
1	havana	transcript	487101	489906	.	+	.	gene_id "ENSG00000000002"; gene_version "3"; transcript_id "ENST00000000002"; transcript_version "3"; gene_name "B"; gene_source "havana"; gene_biotype "processed_pseudogene"; transcript_name "B-1"; transcript_source "havana"; transcript_biotype "processed_pseudogene"; tag "basic"; tag "Ensembl_canonical"; transcript_support_level "NA";
1	havana	exon	487101	489387	.	+	.	gene_id "ENSG00000000002"; gene_version "3"; transcript_id "ENST00000000002"; transcript_version "3"; exon_number "1"; gene_name "B"; gene_source "havana"; gene_biotype "processed_pseudogene"; transcript_name "B-1"; transcript_source "havana"; transcript_biotype "processed_pseudogene"; exon_id "ENSE00000000001"; exon_version "3"; tag "basic"; tag "Ensembl_canonical"; transcript_support_level "NA";
1	havana	exon	489717	489906	.	+	.	gene_id "ENSG00000000002"; gene_version "3"; transcript_id "ENST00000000002"; transcript_version "3"; exon_number "2"; gene_name "B"; gene_source "havana"; gene_biotype "processed_pseudogene"; transcript_name "B-1"; transcript_source "havana"; transcript_biotype "processed_pseudogene"; exon_id "ENSE00000000002"; exon_version "1"; tag "basic"; tag "Ensembl_canonical"; transcript_support_level "NA";"""
    return string


def _get_records():
    records = [
        ("1", 65570, 65571, "m6A", 1, "+", 65570, 65571, "0,0,0", 10, 20),
        ("1", 70000, 70001, "m6A", 2, "+", 70000, 70001, "0,0,0", 30, 40),
        ("1", 71000, 71001, "m6A", 3, "+", 71000, 71001, "0,0,0", 50, 60),
        ("1", 487100, 487101, "m6A", 4, "+", 487100, 487101, "0,0,0", 70, 80),
        ("1", 65550, 65551, "m6A", 5, "+", 65550, 65551, "0,0,0", 90, 100),
        ("1", 489400, 489401, "m6A", 6, "+", 489400, 489401, "0,0,0", 100, 100),
        ("1", 489700, 489701, "m6A", 7, "-", 489700, 489701, "0,0,0", 100, 100),
        ("1", 487050, 487051, "m6A", 8, "+", 487050, 487051, "0,0,0", 100, 100),
    ]
    return records<|MERGE_RESOLUTION|>--- conflicted
+++ resolved
@@ -22,6 +22,7 @@
     EnsemblAnnotationService,
     AnnotationVersionError,
     InstantiationError,
+    # AnnotationFormatError,
 )
 from scimodom.services.bedtools import BedToolsService
 from scimodom.services.importer.base import MissingDataError
@@ -70,13 +71,8 @@
     with _annotation_setup.Session() as session, session.begin():
         session.add_all(setup)
     with pytest.raises(InstantiationError) as exc:
-<<<<<<< HEAD
-        service = AnnotationService(Session(), annotation_id=99)
+        _get_annotation_service(_annotation_setup, annotation_id=99)
     assert (str(exc.value)) == "Failed to find annotation 99"
-=======
-        _get_annotation_service(_annotation_setup, annotation_id=99)
-    assert (str(exc.value)) == "Annotation ID = 99 not found! Aborting transaction!"
->>>>>>> 6f7b7f0b
     assert exc.type == InstantiationError
 
 
@@ -84,16 +80,8 @@
     with _annotation_setup.Session() as session, session.begin():
         session.add_all(setup)
     with pytest.raises(AnnotationVersionError) as exc:
-<<<<<<< HEAD
-        service = AnnotationService(Session(), annotation_id=3)
+        _get_annotation_service(_annotation_setup, annotation_id=3)
     assert (str(exc.value)) == "Invalid annotation version A8syx5TzWlK0"
-=======
-        _get_annotation_service(_annotation_setup, annotation_id=3)
-    assert (
-        (str(exc.value))
-        == "Mismatch between current DB annotation version (EyRBnPeVwbzW) and version (A8syx5TzWlK0) from annotation ID = 3. Aborting transaction!"
-    )
->>>>>>> 6f7b7f0b
     assert exc.type == AnnotationVersionError
 
 
@@ -102,16 +90,15 @@
     # annotation file path is available, but file does not yet exists
     with _annotation_setup.Session() as session, session.begin():
         session.add_all(setup)
-<<<<<<< HEAD
-    service = AnnotationService(Session(), annotation_id=1, taxa_id=0)
+    # service = AnnotationService(Session(), annotation_id=1, taxa_id=0)
     # annotation_file = service.ANNOTATION_FILE(
     #     organism="Homo_sapiens",
     #     assembly="GRCh38",
     #     release=service._annotation.release,
     #     fmt=service.FMT,
     # )
-    assert service._annotation.release == 110
-    assert service._annotation.taxa_id == 9606
+    # assert service._annotation.release == 110
+    # assert service._annotation.taxa_id == 9606
     # assert service._annotation_file == Path(
     #     data_path.ANNOTATION_PATH,
     #     "Homo_sapiens",
@@ -119,30 +106,11 @@
     #     str(service._annotation.release),
     #     annotation_file,
     # )
-=======
-    service = _get_annotation_service(_annotation_setup, annotation_id=1, taxa_id=0)
-    annotation_file = service.ANNOTATION_FILE(
-        organism="Homo_sapiens",
-        assembly="GRCh38",
-        release=service._release,
-        fmt=service.FMT,
-    )
-    assert service._release == 110
-    assert service._taxid == 9606
-    assert service._annotation_file == Path(
-        data_path.ANNOTATION_PATH,
-        "Homo_sapiens",
-        "GRCh38",
-        str(service._release),
-        annotation_file,
-    )
->>>>>>> 6f7b7f0b
-    assert service._chrom_file == Path(
-        data_path.ASSEMBLY_PATH, "Homo_sapiens", "GRCh38", "chrom.sizes"
-    )
-
-
-<<<<<<< HEAD
+    # assert service._chrom_file == Path(
+    #    data_path.ASSEMBLY_PATH, "Homo_sapiens", "GRCh38", "chrom.sizes"
+    # )
+
+
 def test_init_no_source(Session, setup, data_path):
     with Session() as session, session.begin():
         session.add_all(setup)
@@ -163,39 +131,6 @@
     assert (
         str(exc.value)
         == "Failed to find annotation with taxonomy ID 0 and source ensembl"
-=======
-def test_init_from_taxid_fail(setup, data_path, _annotation_setup):
-    with _annotation_setup.Session() as session, session.begin():
-        session.add_all(setup)
-    with pytest.raises(InstantiationError) as exc:
-        _get_annotation_service(_annotation_setup, taxa_id=0)
-    assert str(exc.value) == "Taxonomy ID = 0 not found! Aborting transaction!"
-    assert exc.type == InstantiationError
-
-
-def test_init_from_taxid(setup, data_path, _annotation_setup):
-    with _annotation_setup.Session() as session, session.begin():
-        session.add_all(setup)
-    service = _get_annotation_service(_annotation_setup, taxa_id=9606)
-    annotation_file = service.ANNOTATION_FILE(
-        organism="Homo_sapiens",
-        assembly="GRCh38",
-        release=service._release,
-        fmt=service.FMT,
-    )
-    assert service._db_version == "EyRBnPeVwbzW"
-    assert service._annotation_id == 1
-    assert service._release == 110
-    assert service._annotation_file == Path(
-        data_path.ANNOTATION_PATH,
-        "Homo_sapiens",
-        "GRCh38",
-        str(service._release),
-        annotation_file,
-    )
-    assert service._chrom_file == Path(
-        data_path.ASSEMBLY_PATH, "Homo_sapiens", "GRCh38", "chrom.sizes"
->>>>>>> 6f7b7f0b
     )
     assert exc.type == InstantiationError
 
